<<<<<<< HEAD
import React, { useState } from "react";
import AdminLayout from "@/components/AdminLayout";
import { Card, CardContent, CardHeader, CardTitle, CardDescription } from "@/components/ui/card";
import {
  Table, TableHeader, TableRow, TableHead, TableBody, TableCell,
=======
import React, { useEffect, useState } from "react";
import AdminLayout from "@/components/AdminLayout";
import { Button } from "@/components/ui/button";
import { Input } from "@/components/ui/input";
import {
  Card,
  CardContent,
  CardDescription,
  CardHeader,
  CardTitle,
} from "@/components/ui/card";
import {
  Table,
  TableBody,
  TableCell,
  TableHead,
  TableHeader,
  TableRow,
>>>>>>> 9aa9130f
} from "@/components/ui/table";
import {
<<<<<<< HEAD
  Dialog, DialogContent, DialogTrigger, DialogHeader, DialogTitle, DialogDescription,
} from "@/components/ui/dialog";
import { Input } from "@/components/ui/input";
import { Button } from "@/components/ui/button";
import { Badge } from "@/components/ui/badge";
import { Label } from "@/components/ui/label";
import { Select, SelectTrigger, SelectValue, SelectContent, SelectItem } from "@/components/ui/select";
import { 
  UserPlus, Pencil, Trash2, UserCog, Search, User, Shield, Eye, Book 
} from "lucide-react";

export default function AdminUsers() {
  const initialUsers = [
    { id: 1, name: "Juan Pérez", email: "juan@example.com", role: "admin", active: true },
    { id: 2, name: "Ana García", email: "ana@example.com", role: "usuario", active: true },
    { id: 3, name: "Carlos Díaz", email: "carlos@example.com", role: "lector", active: false },
    { id: 4, name: "María López", email: "maria@example.com", role: "usuario", active: true },
    { id: 5, name: "Roberto Jiménez", email: "roberto@example.com", role: "lector", active: true },
  ];
=======
  Dialog,
  DialogContent,
  DialogTrigger,
  DialogHeader,
  DialogTitle,
} from "@/components/ui/dialog";
import {
  Search,
  User,
  Plus,
  Pencil,
  Trash2,
  Lock,
} from "lucide-react";
import { toast } from "sonner";
import {
  getUsers,
  createUser,
  updateUser,
  deleteUser,
  changeUserPassword,
} from "@/services/usersAPI";
>>>>>>> 9aa9130f

  const [users, setUsers] = useState(initialUsers);
  const [search, setSearch] = useState("");
<<<<<<< HEAD
  const [selectedUser, setSelectedUser] = useState(null);
  const [formData, setFormData] = useState({ name: "", email: "", role: "usuario", active: true });
  const [mode, setMode] = useState("edit");
  const [isDialogOpen, setIsDialogOpen] = useState(false);
  const [isDeleteDialogOpen, setIsDeleteDialogOpen] = useState(false);

  const ROLE_ICONS = {
    admin: <Shield className="h-4 w-4 mr-2" />,
    usuario: <User className="h-4 w-4 mr-2" />,
    lector: <Book className="h-4 w-4 mr-2" />
  };

  const openEditModal = (user) => {
    setSelectedUser(user);
    setFormData({ ...user });
    setMode("edit");
    setIsDialogOpen(true);
  };

  const openCreateModal = () => {
    setSelectedUser(null);
    setFormData({ name: "", email: "", role: "usuario", active: true });
    setMode("create");
    setIsDialogOpen(true);
  };

  const handleSave = () => {
    if (mode === "edit") {
      setUsers((prev) => prev.map((u) => (u.id === selectedUser.id ? { ...u, ...formData } : u)));
    } else {
      const newUser = {
        ...formData,
        id: users.length ? Math.max(...users.map(u => u.id)) + 1 : 1,
      };
      setUsers((prev) => [...prev, newUser]);
=======
  const [modalOpen, setModalOpen] = useState(false);
  const [isEditing, setIsEditing] = useState(false);
  const [selectedUser, setSelectedUser] = useState(null);
  const [formData, setFormData] = useState({
    display_name: "",
    email: "",
    password: "",
    role: "secretaria",
    status: "active",
  });

  const [passwordModalOpen, setPasswordModalOpen] = useState(false);
  const [newPassword, setNewPassword] = useState("");

  const fetchUsers = async () => {
    try {
      const res = await getUsers();
      setUsers(res);
    } catch {
      toast.error("Error al cargar usuarios");
    }
  };

  useEffect(() => {
    fetchUsers();
  }, []);

  const handleCreateOrUpdate = async () => {
    if (!formData.display_name || !formData.email) {
      toast.error("Nombre y correo son obligatorios.");
      return;
    }

    if (!formData.role || !["admin", "secretaria", "supervisor"].includes(formData.role)) {
      toast.error("Debes seleccionar un rol válido.");
      return;
    }

    if (!formData.status || !["active", "inactive"].includes(formData.status)) {
      toast.error("Debes seleccionar un estado válido.");
      return;
    }

    if (!isEditing && !formData.password) {
      toast.error("La contraseña es obligatoria al crear un usuario.");
      return;
    }

    try {
      if (isEditing && selectedUser?.id) {
        await updateUser(selectedUser.id, {
          display_name: formData.display_name,
          email: formData.email,
          role: formData.role,
          status: formData.status,
        });
        toast.success("Usuario actualizado");
      } else {
        await createUser(formData);
        toast.success("Usuario creado");
      }

      setModalOpen(false);
      setFormData({
        display_name: "",
        email: "",
        password: "",
        role: "secretaria",
        status: "active",
      });
      setSelectedUser(null);
      fetchUsers();
    } catch {
      toast.error("Error al guardar usuario");
    }
  };

  const handleEdit = (user) => {
    setSelectedUser(user);
    setFormData({
      display_name: user.display_name || "",
      email: user.email,
      role: user.role,
      status: user.status,
    });
    setIsEditing(true);
    setModalOpen(true);
  };

  const handleDelete = async (id) => {
    if (!confirm("¿Eliminar este usuario?")) return;
    try {
      await deleteUser(id);
      toast.success("Usuario eliminado");
      fetchUsers();
    } catch {
      toast.error("Error al eliminar usuario");
    }
  };

  const openPasswordModal = (user) => {
    setSelectedUser(user);
    setNewPassword("");
    setPasswordModalOpen(true);
  };

  const handlePasswordSubmit = async () => {
    if (!newPassword) {
      toast.error("Debes ingresar una nueva contraseña.");
      return;
    }
    try {
      await changeUserPassword(selectedUser.email, newPassword);
      toast.success("Contraseña actualizada");
      setPasswordModalOpen(false);
      setSelectedUser(null);
    } catch {
      toast.error("Error actualizando contraseña");
>>>>>>> 9aa9130f
    }
    setIsDialogOpen(false);
  };

<<<<<<< HEAD
  const handleDelete = (userId) => {
    setUsers((prev) => prev.filter((u) => u.id !== userId));
    setIsDeleteDialogOpen(false);
  };

  const filteredUsers = users.filter(
    (u) =>
      u.name.toLowerCase().includes(search.toLowerCase()) ||
      u.email.toLowerCase().includes(search.toLowerCase())
  );

  return (
    <AdminLayout>
      <div className="space-y-6">
        <div className="flex flex-col md:flex-row md:items-center justify-between gap-4">
          <div>
            <h1 className="text-2xl md:text-3xl font-bold flex items-center gap-3">
              <UserCog className="h-7 w-7 text-primary" />
              <span>Gestión de Usuarios</span>
            </h1>
            <p className="text-muted-foreground mt-2">
              Administra los usuarios y sus permisos en el sistema
            </p>
          </div>
          
          <Dialog open={isDialogOpen} onOpenChange={setIsDialogOpen}>
            <DialogTrigger asChild>
              <Button className="gap-2 shadow-sm hover:shadow-md transition-shadow" onClick={openCreateModal}>
                <UserPlus className="h-4 w-4" />
                Nuevo usuario
              </Button>
            </DialogTrigger>
            <DialogContent className="sm:max-w-md rounded-lg">
              <DialogHeader>
                <DialogTitle className="flex items-center gap-2">
                  {mode === "create" ? (
                    <>
                      <UserPlus className="h-5 w-5 text-primary" />
                      Crear nuevo usuario
                    </>
                  ) : (
                    <>
                      <Pencil className="h-5 w-5 text-primary" />
                      Editar usuario
                    </>
                  )}
                </DialogTitle>
                <DialogDescription>
                  Completa la información del usuario
                </DialogDescription>
              </DialogHeader>
              
              <form className="space-y-4 mt-2" onSubmit={(e) => e.preventDefault()}>
                <div className="space-y-2">
                  <Label htmlFor="name">Nombre completo</Label>
                  <Input
                    id="name"
                    value={formData.name}
                    onChange={(e) => setFormData({ ...formData, name: e.target.value })}
                    placeholder="Nombre y apellidos"
                  />
                </div>
                
                <div className="space-y-2">
                  <Label htmlFor="email">Correo electrónico</Label>
                  <Input
                    id="email"
                    type="email"
                    value={formData.email}
                    onChange={(e) => setFormData({ ...formData, email: e.target.value })}
                    placeholder="ejemplo@dominio.com"
                  />
                </div>
                
                <div className="grid grid-cols-2 gap-4">
                  <div className="space-y-2">
                    <Label>Rol</Label>
                    <Select
                      value={formData.role}
                      onValueChange={(value) => setFormData({ ...formData, role: value })}
                    >
                      <SelectTrigger>
                        <SelectValue placeholder="Selecciona un rol" />
                      </SelectTrigger>
                      <SelectContent>
                        <SelectItem value="admin">
                          <div className="flex items-center">
                            <Shield className="h-4 w-4 mr-2" />
                            Administrador
                          </div>
                        </SelectItem>
                        <SelectItem value="usuario">
                          <div className="flex items-center">
                            <User className="h-4 w-4 mr-2" />
                            Usuario
                          </div>
                        </SelectItem>
                        <SelectItem value="lector">
                          <div className="flex items-center">
                            <Book className="h-4 w-4 mr-2" />
                            Lector
                          </div>
                        </SelectItem>
                      </SelectContent>
                    </Select>
                  </div>
                  
                  <div className="space-y-2">
                    <Label>Estado</Label>
                    <Select
                      value={formData.active ? "activo" : "inactivo"}
                      onValueChange={(value) => setFormData({ ...formData, active: value === "activo" })}
                    >
                      <SelectTrigger>
                        <SelectValue placeholder="Estado" />
                      </SelectTrigger>
                      <SelectContent>
                        <SelectItem value="activo">Activo</SelectItem>
                        <SelectItem value="inactivo">Inactivo</SelectItem>
                      </SelectContent>
                    </Select>
                  </div>
                </div>
                
                <div className="flex justify-end gap-3 pt-4 border-t border-gray-100">
                  <Button 
                    variant="outline" 
                    onClick={() => setIsDialogOpen(false)}
                  >
                    Cancelar
                  </Button>
                  <Button onClick={handleSave}>
                    {mode === "create" ? "Crear usuario" : "Guardar cambios"}
                  </Button>
                </div>
              </form>
            </DialogContent>
          </Dialog>
        </div>

        <Card className="border rounded-xl shadow-sm">
          <CardHeader className="pb-3">
            <div className="flex flex-col md:flex-row md:items-center justify-between gap-4">
              <div>
                <CardTitle>Lista de usuarios</CardTitle>
                <CardDescription className="mt-1">
                  {filteredUsers.length} de {users.length} usuarios encontrados
                </CardDescription>
              </div>
              <div className="relative">
                <Search className="absolute left-3 top-3 h-4 w-4 text-muted-foreground" />
                <Input
                  placeholder="Buscar usuario..."
                  value={search}
                  onChange={(e) => setSearch(e.target.value)}
                  className="pl-10"
                />
              </div>
            </div>
          </CardHeader>
          <CardContent>
            <Table>
              <TableHeader className="bg-gray-50">
                <TableRow>
                  <TableHead className="w-[35%]">Usuario</TableHead>
                  <TableHead className="w-[30%]">Correo</TableHead>
                  <TableHead className="w-[15%]">Rol</TableHead>
                  <TableHead className="w-[15%]">Estado</TableHead>
                  <TableHead className="text-right w-[5%]">Acciones</TableHead>
                </TableRow>
              </TableHeader>
              <TableBody>
                {filteredUsers.map((user) => (
                  <TableRow key={user.id} className="hover:bg-gray-50">
                    <TableCell className="font-medium flex items-center">
                      <div className="bg-gray-100 rounded-full p-2 mr-3">
                        <User className="h-4 w-4 text-gray-600" />
                      </div>
                      {user.name}
                    </TableCell>
                    <TableCell className="text-muted-foreground">{user.email}</TableCell>
                    <TableCell>
                      <div className="flex items-center">
                        {ROLE_ICONS[user.role]}
                        <Badge 
                          variant={user.role === "admin" ? "default" : "secondary"}
                          className="capitalize"
                        >
                          {user.role}
                        </Badge>
                      </div>
                    </TableCell>
                    <TableCell>
                      <Badge 
                        variant={user.active ? "success" : "destructive"}
                        className="flex items-center gap-1"
                      >
                        <div className={`h-2 w-2 rounded-full ${user.active ? 'bg-green-500' : 'bg-red-500'}`}></div>
                        {user.active ? "Activo" : "Inactivo"}
                      </Badge>
                    </TableCell>
                    <TableCell className="text-right space-x-1">
                      <Button
                        variant="ghost"
                        size="icon"
                        onClick={() => openEditModal(user)}
                        className="text-primary hover:bg-primary/10"
                      >
                        <Pencil className="h-4 w-4" />
                      </Button>

                      <Dialog open={isDeleteDialogOpen && selectedUser?.id === user.id} onOpenChange={(open) => {
                        if (!open) setIsDeleteDialogOpen(false);
                      }}>
                        <DialogTrigger asChild>
                          <Button
                            variant="ghost"
                            size="icon"
                            onClick={() => {
                              setSelectedUser(user);
                              setIsDeleteDialogOpen(true);
                            }}
                            className="text-red-500 hover:bg-red-500/10"
                          >
                            <Trash2 className="h-4 w-4" />
                          </Button>
                        </DialogTrigger>
                        <DialogContent className="rounded-lg max-w-sm">
                          <DialogHeader>
                            <DialogTitle className="flex items-center gap-2">
                              <Trash2 className="h-5 w-5 text-red-500" />
                              Eliminar usuario
                            </DialogTitle>
                          </DialogHeader>
                          
                          <div className="py-4">
                            <p className="text-sm text-gray-700">
                              ¿Estás seguro que deseas eliminar al usuario <strong>{selectedUser?.name}</strong>?
                            </p>
                            <p className="text-xs text-gray-500 mt-2">
                              Esta acción eliminará permanentemente la cuenta y no se podrá deshacer.
                            </p>
                          </div>
                          
                          <div className="flex justify-end gap-2 pt-2">
                            <Button 
                              variant="outline" 
                              onClick={() => setIsDeleteDialogOpen(false)}
                            >
                              Cancelar
                            </Button>
                            <Button 
                              variant="destructive" 
                              onClick={() => handleDelete(selectedUser.id)}
                              className="gap-1"
                            >
                              <Trash2 className="h-4 w-4" />
                              Eliminar
                            </Button>
                          </div>
                        </DialogContent>
                      </Dialog>
                    </TableCell>
                  </TableRow>
                ))}
              </TableBody>
            </Table>
            
            {filteredUsers.length === 0 && (
              <div className="text-center py-12">
                <Search className="h-12 w-12 mx-auto text-gray-300" />
                <h3 className="mt-4 font-medium text-gray-600">No se encontraron usuarios</h3>
                <p className="text-sm text-gray-500 mt-1">
                  {search ? 'Intenta con otro término de búsqueda' : 'No hay usuarios registrados'}
                </p>
              </div>
            )}
          </CardContent>
        </Card>
=======
  const filtered = users.filter((u) =>
    u.email.toLowerCase().includes(search.toLowerCase())
  );

  const stats = {
    total: users.length,
    active: users.filter((u) => u.status === "active").length,
    admins: users.filter((u) => u.role === "admin").length,
  };

  return (
    <AdminLayout>
      <div className="p-6 space-y-6">
        {/* Modal cambio de contraseña */}
        <Dialog open={passwordModalOpen} onOpenChange={setPasswordModalOpen}>
          <DialogContent>
            <DialogHeader>
              <DialogTitle>
                Cambiar contraseña para {selectedUser?.email}
              </DialogTitle>
            </DialogHeader>
            <div className="space-y-4 mt-2">
              <label className="text-sm">Nueva contraseña</label>
              <Input
                type="password"
                value={newPassword}
                onChange={(e) => setNewPassword(e.target.value)}
              />
              <div className="flex justify-end gap-2 pt-2">
                <Button variant="outline" onClick={() => setPasswordModalOpen(false)}>
                  Cancelar
                </Button>
                <Button onClick={handlePasswordSubmit}>Actualizar</Button>
              </div>
            </div>
          </DialogContent>
        </Dialog>

        {/* Resto del componente */}
        <div className="flex justify-between items-center">
          <h1 className="text-2xl font-bold flex gap-2 items-center">
            <User className="h-6 w-6" /> Gestión de Usuarios
          </h1>
          <Dialog open={modalOpen} onOpenChange={setModalOpen}>
            <DialogTrigger asChild>
              <Button
                onClick={() => {
                  setIsEditing(false);
                  setSelectedUser(null);
                  setFormData({
                    display_name: "",
                    email: "",
                    password: "",
                    role: "secretaria",
                    status: "active",
                  });
                }}
              >
                <Plus className="h-4 w-4 mr-2" />
                Nuevo Usuario
              </Button>
            </DialogTrigger>
            <DialogContent>
              <DialogHeader>
                <DialogTitle>{isEditing ? "Editar usuario" : "Nuevo usuario"}</DialogTitle>
              </DialogHeader>
              <div className="space-y-4 mt-4">
                <div>
                  <label className="text-sm">Nombre completo</label>
                  <Input
                    value={formData.display_name}
                    onChange={(e) =>
                      setFormData({ ...formData, display_name: e.target.value })
                    }
                  />
                </div>
                <div>
                  <label className="text-sm">Correo electrónico</label>
                  <Input
                    value={formData.email}
                    onChange={(e) =>
                      setFormData({ ...formData, email: e.target.value })
                    }
                    disabled={isEditing}
                  />
                </div>
                {!isEditing && (
                  <div>
                    <label className="text-sm">Contraseña</label>
                    <Input
                      type="password"
                      value={formData.password}
                      onChange={(e) =>
                        setFormData({ ...formData, password: e.target.value })
                      }
                    />
                  </div>
                )}
                <div>
                  <label className="text-sm">Rol</label>
                  <select
                    className="w-full border rounded px-3 py-2 text-sm"
                    value={formData.role}
                    onChange={(e) =>
                      setFormData({ ...formData, role: e.target.value })
                    }
                  >
                    <option value="admin">Administrador</option>
                    <option value="secretaria">Secretaria</option>
                    <option value="supervisor">Supervisor</option>
                  </select>
                </div>
                <div>
                  <label className="text-sm">Estado</label>
                  <select
                    className="w-full border rounded px-3 py-2 text-sm"
                    value={formData.status}
                    onChange={(e) =>
                      setFormData({ ...formData, status: e.target.value })
                    }
                  >
                    <option value="active">Activo</option>
                    <option value="inactive">Inactivo</option>
                  </select>
                </div>
                <div className="flex justify-end gap-2 pt-2">
                  <Button variant="outline" onClick={() => setModalOpen(false)}>
                    Cancelar
                  </Button>
                  <Button onClick={handleCreateOrUpdate}>
                    {isEditing ? "Actualizar" : "Crear"}
                  </Button>
                </div>
              </div>
            </DialogContent>
          </Dialog>
        </div>

        {/* Estadísticas */}
        <div className="grid md:grid-cols-3 gap-4">
          <Card><CardContent className="p-6"><p className="text-2xl font-bold">{stats.total}</p><p className="text-sm text-muted-foreground">Usuarios totales</p></CardContent></Card>
          <Card><CardContent className="p-6"><p className="text-2xl font-bold">{stats.active}</p><p className="text-sm text-muted-foreground">Usuarios activos</p></CardContent></Card>
          <Card><CardContent className="p-6"><p className="text-2xl font-bold">{stats.admins}</p><p className="text-sm text-muted-foreground">Administradores</p></CardContent></Card>
        </div>

        {/* Filtro */}
        <Card>
          <CardContent className="p-6">
            <div className="relative">
              <Search className="absolute left-3 top-3 h-4 w-4 text-muted" />
              <Input
                placeholder="Buscar por email..."
                className="pl-10"
                value={search}
                onChange={(e) => setSearch(e.target.value)}
              />
            </div>
          </CardContent>
        </Card>

        {/* Tabla */}
        <Card>
          <CardHeader>
            <CardTitle className="flex items-center gap-2">
              <User className="h-5 w-5" />
              Lista de Usuarios
            </CardTitle>
            <CardDescription>{filtered.length} usuarios encontrados</CardDescription>
          </CardHeader>
          <CardContent>
            <Table>
              <TableHeader>
                <TableRow>
                  <TableHead>Nombre</TableHead>
                  <TableHead>Email</TableHead>
                  <TableHead>Rol</TableHead>
                  <TableHead>Estado</TableHead>
                  <TableHead>Acciones</TableHead>
                </TableRow>
              </TableHeader>
              <TableBody>
                {filtered.map((u) => (
                  <TableRow key={u.id}>
                    <TableCell>{u.display_name}</TableCell>
                    <TableCell>{u.email}</TableCell>
                    <TableCell><Badge>{u.role}</Badge></TableCell>
                    <TableCell>
                      <Badge
                        style={{
                          backgroundColor: u.status === "active" ? "#22c55e" : "#ef4444",
                          color: "white",
                        }}
                      >
                        {u.status === "active" ? "Activo" : "Inactivo"}
                      </Badge>
                    </TableCell>
                    <TableCell>
                      <div className="flex gap-2">
                        <Button size="sm" variant="outline" onClick={() => handleEdit(u)}>
                          <Pencil className="h-4 w-4" />
                        </Button>
                        <Button
                          size="sm"
                          variant="outline"
                          className="border-red-500 text-red-500"
                          onClick={() => handleDelete(u.id)}
                        >
                          <Trash2 className="h-4 w-4" />
                        </Button>
                        <Button
                          size="sm"
                          variant="outline"
                          onClick={() => openPasswordModal(u)}
                        >
                          <Lock className="h-4 w-4" />
                        </Button>
                      </div>
                    </TableCell>
                  </TableRow>
                ))}
              </TableBody>
            </Table>
          </CardContent>
        </Card>
>>>>>>> 9aa9130f
      </div>
    </AdminLayout>
  );
}<|MERGE_RESOLUTION|>--- conflicted
+++ resolved
@@ -1,12 +1,5 @@
-<<<<<<< HEAD
-import React, { useState } from "react";
-import AdminLayout from "@/components/AdminLayout";
-import { Card, CardContent, CardHeader, CardTitle, CardDescription } from "@/components/ui/card";
-import {
-  Table, TableHeader, TableRow, TableHead, TableBody, TableCell,
-=======
+// frontend/pages/Users.jsx
 import React, { useEffect, useState } from "react";
-import AdminLayout from "@/components/AdminLayout";
 import { Button } from "@/components/ui/button";
 import { Input } from "@/components/ui/input";
 import {
@@ -14,7 +7,7 @@
   CardContent,
   CardDescription,
   CardHeader,
-  CardTitle,
+  CardTitle
 } from "@/components/ui/card";
 import {
   Table,
@@ -22,724 +15,304 @@
   TableCell,
   TableHead,
   TableHeader,
-  TableRow,
->>>>>>> 9aa9130f
+  TableRow
 } from "@/components/ui/table";
 import {
-<<<<<<< HEAD
   Dialog, DialogContent, DialogTrigger, DialogHeader, DialogTitle, DialogDescription,
 } from "@/components/ui/dialog";
 import { Input } from "@/components/ui/input";
 import { Button } from "@/components/ui/button";
 import { Badge } from "@/components/ui/badge";
-import { Label } from "@/components/ui/label";
-import { Select, SelectTrigger, SelectValue, SelectContent, SelectItem } from "@/components/ui/select";
-import { 
-  UserPlus, Pencil, Trash2, UserCog, Search, User, Shield, Eye, Book 
+import {
+  Search,
+  User,
+  Shield,
+  CheckCircle,
+  XCircle,
+  Plus
 } from "lucide-react";
-
-export default function AdminUsers() {
-  const initialUsers = [
-    { id: 1, name: "Juan Pérez", email: "juan@example.com", role: "admin", active: true },
-    { id: 2, name: "Ana García", email: "ana@example.com", role: "usuario", active: true },
-    { id: 3, name: "Carlos Díaz", email: "carlos@example.com", role: "lector", active: false },
-    { id: 4, name: "María López", email: "maria@example.com", role: "usuario", active: true },
-    { id: 5, name: "Roberto Jiménez", email: "roberto@example.com", role: "lector", active: true },
-  ];
-=======
+import {
   Dialog,
   DialogContent,
   DialogTrigger,
   DialogHeader,
-  DialogTitle,
+  DialogTitle
 } from "@/components/ui/dialog";
-import {
-  Search,
-  User,
-  Plus,
-  Pencil,
-  Trash2,
-  Lock,
-} from "lucide-react";
-import { toast } from "sonner";
-import {
-  getUsers,
-  createUser,
-  updateUser,
-  deleteUser,
-  changeUserPassword,
-} from "@/services/usersAPI";
->>>>>>> 9aa9130f
-
-  const [users, setUsers] = useState(initialUsers);
+
+const API_BASE = "http://localhost:8000";
+
+export default function Users() {
+  const [users, setUsers] = useState([]);
   const [search, setSearch] = useState("");
-<<<<<<< HEAD
-  const [selectedUser, setSelectedUser] = useState(null);
-  const [formData, setFormData] = useState({ name: "", email: "", role: "usuario", active: true });
-  const [mode, setMode] = useState("edit");
-  const [isDialogOpen, setIsDialogOpen] = useState(false);
-  const [isDeleteDialogOpen, setIsDeleteDialogOpen] = useState(false);
-
-  const ROLE_ICONS = {
-    admin: <Shield className="h-4 w-4 mr-2" />,
-    usuario: <User className="h-4 w-4 mr-2" />,
-    lector: <Book className="h-4 w-4 mr-2" />
-  };
-
-  const openEditModal = (user) => {
-    setSelectedUser(user);
-    setFormData({ ...user });
-    setMode("edit");
-    setIsDialogOpen(true);
-  };
-
-  const openCreateModal = () => {
-    setSelectedUser(null);
-    setFormData({ name: "", email: "", role: "usuario", active: true });
-    setMode("create");
-    setIsDialogOpen(true);
-  };
-
-  const handleSave = () => {
-    if (mode === "edit") {
-      setUsers((prev) => prev.map((u) => (u.id === selectedUser.id ? { ...u, ...formData } : u)));
-    } else {
-      const newUser = {
-        ...formData,
-        id: users.length ? Math.max(...users.map(u => u.id)) + 1 : 1,
-      };
-      setUsers((prev) => [...prev, newUser]);
-=======
-  const [modalOpen, setModalOpen] = useState(false);
-  const [isEditing, setIsEditing] = useState(false);
-  const [selectedUser, setSelectedUser] = useState(null);
-  const [formData, setFormData] = useState({
+  const [createData, setCreateData] = useState({
     display_name: "",
     email: "",
     password: "",
-    role: "secretaria",
-    status: "active",
+    role: "usuario"
   });
 
-  const [passwordModalOpen, setPasswordModalOpen] = useState(false);
-  const [newPassword, setNewPassword] = useState("");
-
+  // Carga usuarios desde GET /users
   const fetchUsers = async () => {
     try {
-      const res = await getUsers();
-      setUsers(res);
-    } catch {
-      toast.error("Error al cargar usuarios");
-    }
-  };
-
-  useEffect(() => {
-    fetchUsers();
-  }, []);
-
-  const handleCreateOrUpdate = async () => {
-    if (!formData.display_name || !formData.email) {
-      toast.error("Nombre y correo son obligatorios.");
-      return;
-    }
-
-    if (!formData.role || !["admin", "secretaria", "supervisor"].includes(formData.role)) {
-      toast.error("Debes seleccionar un rol válido.");
-      return;
-    }
-
-    if (!formData.status || !["active", "inactive"].includes(formData.status)) {
-      toast.error("Debes seleccionar un estado válido.");
-      return;
-    }
-
-    if (!isEditing && !formData.password) {
-      toast.error("La contraseña es obligatoria al crear un usuario.");
-      return;
-    }
-
-    try {
-      if (isEditing && selectedUser?.id) {
-        await updateUser(selectedUser.id, {
-          display_name: formData.display_name,
-          email: formData.email,
-          role: formData.role,
-          status: formData.status,
-        });
-        toast.success("Usuario actualizado");
-      } else {
-        await createUser(formData);
-        toast.success("Usuario creado");
-      }
-
-      setModalOpen(false);
-      setFormData({
-        display_name: "",
-        email: "",
-        password: "",
-        role: "secretaria",
-        status: "active",
+      const res = await fetch(`${API_BASE}/users`, {
+        headers: {
+          Authorization: `Bearer ${localStorage.getItem("token")}`
+        }
       });
-      setSelectedUser(null);
-      fetchUsers();
-    } catch {
-      toast.error("Error al guardar usuario");
-    }
-  };
-
-  const handleEdit = (user) => {
-    setSelectedUser(user);
-    setFormData({
-      display_name: user.display_name || "",
-      email: user.email,
-      role: user.role,
-      status: user.status,
-    });
-    setIsEditing(true);
-    setModalOpen(true);
-  };
-
-  const handleDelete = async (id) => {
-    if (!confirm("¿Eliminar este usuario?")) return;
-    try {
-      await deleteUser(id);
-      toast.success("Usuario eliminado");
-      fetchUsers();
-    } catch {
-      toast.error("Error al eliminar usuario");
-    }
-  };
-
-  const openPasswordModal = (user) => {
-    setSelectedUser(user);
-    setNewPassword("");
-    setPasswordModalOpen(true);
-  };
-
-  const handlePasswordSubmit = async () => {
-    if (!newPassword) {
-      toast.error("Debes ingresar una nueva contraseña.");
-      return;
-    }
-    try {
-      await changeUserPassword(selectedUser.email, newPassword);
-      toast.success("Contraseña actualizada");
-      setPasswordModalOpen(false);
-      setSelectedUser(null);
-    } catch {
-      toast.error("Error actualizando contraseña");
->>>>>>> 9aa9130f
+      if (!res.ok) throw new Error("Error al cargar usuarios");
+      const data = await res.json();
+      setUsers(data);
+    } catch (err) {
+      console.error("Error al cargar usuarios:", err);
     }
     setIsDialogOpen(false);
   };
 
-<<<<<<< HEAD
   const handleDelete = (userId) => {
     setUsers((prev) => prev.filter((u) => u.id !== userId));
     setIsDeleteDialogOpen(false);
   };
 
-  const filteredUsers = users.filter(
+  const filtered = users.filter(
     (u) =>
-      u.name.toLowerCase().includes(search.toLowerCase()) ||
+      u.display_name.toLowerCase().includes(search.toLowerCase()) ||
       u.email.toLowerCase().includes(search.toLowerCase())
   );
 
-  return (
-    <AdminLayout>
-      <div className="space-y-6">
-        <div className="flex flex-col md:flex-row md:items-center justify-between gap-4">
-          <div>
-            <h1 className="text-2xl md:text-3xl font-bold flex items-center gap-3">
-              <UserCog className="h-7 w-7 text-primary" />
-              <span>Gestión de Usuarios</span>
-            </h1>
-            <p className="text-muted-foreground mt-2">
-              Administra los usuarios y sus permisos en el sistema
-            </p>
-          </div>
-          
-          <Dialog open={isDialogOpen} onOpenChange={setIsDialogOpen}>
-            <DialogTrigger asChild>
-              <Button className="gap-2 shadow-sm hover:shadow-md transition-shadow" onClick={openCreateModal}>
-                <UserPlus className="h-4 w-4" />
-                Nuevo usuario
-              </Button>
-            </DialogTrigger>
-            <DialogContent className="sm:max-w-md rounded-lg">
-              <DialogHeader>
-                <DialogTitle className="flex items-center gap-2">
-                  {mode === "create" ? (
-                    <>
-                      <UserPlus className="h-5 w-5 text-primary" />
-                      Crear nuevo usuario
-                    </>
-                  ) : (
-                    <>
-                      <Pencil className="h-5 w-5 text-primary" />
-                      Editar usuario
-                    </>
-                  )}
-                </DialogTitle>
-                <DialogDescription>
-                  Completa la información del usuario
-                </DialogDescription>
-              </DialogHeader>
-              
-              <form className="space-y-4 mt-2" onSubmit={(e) => e.preventDefault()}>
-                <div className="space-y-2">
-                  <Label htmlFor="name">Nombre completo</Label>
-                  <Input
-                    id="name"
-                    value={formData.name}
-                    onChange={(e) => setFormData({ ...formData, name: e.target.value })}
-                    placeholder="Nombre y apellidos"
-                  />
-                </div>
-                
-                <div className="space-y-2">
-                  <Label htmlFor="email">Correo electrónico</Label>
-                  <Input
-                    id="email"
-                    type="email"
-                    value={formData.email}
-                    onChange={(e) => setFormData({ ...formData, email: e.target.value })}
-                    placeholder="ejemplo@dominio.com"
-                  />
-                </div>
-                
-                <div className="grid grid-cols-2 gap-4">
-                  <div className="space-y-2">
-                    <Label>Rol</Label>
-                    <Select
-                      value={formData.role}
-                      onValueChange={(value) => setFormData({ ...formData, role: value })}
-                    >
-                      <SelectTrigger>
-                        <SelectValue placeholder="Selecciona un rol" />
-                      </SelectTrigger>
-                      <SelectContent>
-                        <SelectItem value="admin">
-                          <div className="flex items-center">
-                            <Shield className="h-4 w-4 mr-2" />
-                            Administrador
-                          </div>
-                        </SelectItem>
-                        <SelectItem value="usuario">
-                          <div className="flex items-center">
-                            <User className="h-4 w-4 mr-2" />
-                            Usuario
-                          </div>
-                        </SelectItem>
-                        <SelectItem value="lector">
-                          <div className="flex items-center">
-                            <Book className="h-4 w-4 mr-2" />
-                            Lector
-                          </div>
-                        </SelectItem>
-                      </SelectContent>
-                    </Select>
-                  </div>
-                  
-                  <div className="space-y-2">
-                    <Label>Estado</Label>
-                    <Select
-                      value={formData.active ? "activo" : "inactivo"}
-                      onValueChange={(value) => setFormData({ ...formData, active: value === "activo" })}
-                    >
-                      <SelectTrigger>
-                        <SelectValue placeholder="Estado" />
-                      </SelectTrigger>
-                      <SelectContent>
-                        <SelectItem value="activo">Activo</SelectItem>
-                        <SelectItem value="inactivo">Inactivo</SelectItem>
-                      </SelectContent>
-                    </Select>
-                  </div>
-                </div>
-                
-                <div className="flex justify-end gap-3 pt-4 border-t border-gray-100">
-                  <Button 
-                    variant="outline" 
-                    onClick={() => setIsDialogOpen(false)}
-                  >
-                    Cancelar
-                  </Button>
-                  <Button onClick={handleSave}>
-                    {mode === "create" ? "Crear usuario" : "Guardar cambios"}
-                  </Button>
-                </div>
-              </form>
-            </DialogContent>
-          </Dialog>
-        </div>
-
-        <Card className="border rounded-xl shadow-sm">
-          <CardHeader className="pb-3">
-            <div className="flex flex-col md:flex-row md:items-center justify-between gap-4">
-              <div>
-                <CardTitle>Lista de usuarios</CardTitle>
-                <CardDescription className="mt-1">
-                  {filteredUsers.length} de {users.length} usuarios encontrados
-                </CardDescription>
-              </div>
-              <div className="relative">
-                <Search className="absolute left-3 top-3 h-4 w-4 text-muted-foreground" />
-                <Input
-                  placeholder="Buscar usuario..."
-                  value={search}
-                  onChange={(e) => setSearch(e.target.value)}
-                  className="pl-10"
-                />
-              </div>
-            </div>
-          </CardHeader>
-          <CardContent>
-            <Table>
-              <TableHeader className="bg-gray-50">
-                <TableRow>
-                  <TableHead className="w-[35%]">Usuario</TableHead>
-                  <TableHead className="w-[30%]">Correo</TableHead>
-                  <TableHead className="w-[15%]">Rol</TableHead>
-                  <TableHead className="w-[15%]">Estado</TableHead>
-                  <TableHead className="text-right w-[5%]">Acciones</TableHead>
-                </TableRow>
-              </TableHeader>
-              <TableBody>
-                {filteredUsers.map((user) => (
-                  <TableRow key={user.id} className="hover:bg-gray-50">
-                    <TableCell className="font-medium flex items-center">
-                      <div className="bg-gray-100 rounded-full p-2 mr-3">
-                        <User className="h-4 w-4 text-gray-600" />
-                      </div>
-                      {user.name}
-                    </TableCell>
-                    <TableCell className="text-muted-foreground">{user.email}</TableCell>
-                    <TableCell>
-                      <div className="flex items-center">
-                        {ROLE_ICONS[user.role]}
-                        <Badge 
-                          variant={user.role === "admin" ? "default" : "secondary"}
-                          className="capitalize"
-                        >
-                          {user.role}
-                        </Badge>
-                      </div>
-                    </TableCell>
-                    <TableCell>
-                      <Badge 
-                        variant={user.active ? "success" : "destructive"}
-                        className="flex items-center gap-1"
-                      >
-                        <div className={`h-2 w-2 rounded-full ${user.active ? 'bg-green-500' : 'bg-red-500'}`}></div>
-                        {user.active ? "Activo" : "Inactivo"}
-                      </Badge>
-                    </TableCell>
-                    <TableCell className="text-right space-x-1">
-                      <Button
-                        variant="ghost"
-                        size="icon"
-                        onClick={() => openEditModal(user)}
-                        className="text-primary hover:bg-primary/10"
-                      >
-                        <Pencil className="h-4 w-4" />
-                      </Button>
-
-                      <Dialog open={isDeleteDialogOpen && selectedUser?.id === user.id} onOpenChange={(open) => {
-                        if (!open) setIsDeleteDialogOpen(false);
-                      }}>
-                        <DialogTrigger asChild>
-                          <Button
-                            variant="ghost"
-                            size="icon"
-                            onClick={() => {
-                              setSelectedUser(user);
-                              setIsDeleteDialogOpen(true);
-                            }}
-                            className="text-red-500 hover:bg-red-500/10"
-                          >
-                            <Trash2 className="h-4 w-4" />
-                          </Button>
-                        </DialogTrigger>
-                        <DialogContent className="rounded-lg max-w-sm">
-                          <DialogHeader>
-                            <DialogTitle className="flex items-center gap-2">
-                              <Trash2 className="h-5 w-5 text-red-500" />
-                              Eliminar usuario
-                            </DialogTitle>
-                          </DialogHeader>
-                          
-                          <div className="py-4">
-                            <p className="text-sm text-gray-700">
-                              ¿Estás seguro que deseas eliminar al usuario <strong>{selectedUser?.name}</strong>?
-                            </p>
-                            <p className="text-xs text-gray-500 mt-2">
-                              Esta acción eliminará permanentemente la cuenta y no se podrá deshacer.
-                            </p>
-                          </div>
-                          
-                          <div className="flex justify-end gap-2 pt-2">
-                            <Button 
-                              variant="outline" 
-                              onClick={() => setIsDeleteDialogOpen(false)}
-                            >
-                              Cancelar
-                            </Button>
-                            <Button 
-                              variant="destructive" 
-                              onClick={() => handleDelete(selectedUser.id)}
-                              className="gap-1"
-                            >
-                              <Trash2 className="h-4 w-4" />
-                              Eliminar
-                            </Button>
-                          </div>
-                        </DialogContent>
-                      </Dialog>
-                    </TableCell>
-                  </TableRow>
-                ))}
-              </TableBody>
-            </Table>
-            
-            {filteredUsers.length === 0 && (
-              <div className="text-center py-12">
-                <Search className="h-12 w-12 mx-auto text-gray-300" />
-                <h3 className="mt-4 font-medium text-gray-600">No se encontraron usuarios</h3>
-                <p className="text-sm text-gray-500 mt-1">
-                  {search ? 'Intenta con otro término de búsqueda' : 'No hay usuarios registrados'}
-                </p>
-              </div>
-            )}
-          </CardContent>
-        </Card>
-=======
-  const filtered = users.filter((u) =>
-    u.email.toLowerCase().includes(search.toLowerCase())
-  );
-
   const stats = {
     total: users.length,
-    active: users.filter((u) => u.status === "active").length,
-    admins: users.filter((u) => u.role === "admin").length,
+    active: users.filter((u) => !u.disabled).length,
+    admins: users.filter((u) => u.role === "admin").length
   };
 
+  // Crea usuario usando POST /users
+  const handleCreate = async () => {
+    try {
+      const res = await fetch(`${API_BASE}/users`, {
+        method: "POST",
+        headers: {
+          "Content-Type": "application/json",
+          Authorization: `Bearer ${localStorage.getItem("token")}`
+        },
+        body: JSON.stringify({
+          email: createData.email,
+          password: createData.password,
+          display_name: createData.display_name,
+          role: createData.role,
+          disabled: false
+        })
+      });
+      if (!res.ok) {
+        const err = await res.json();
+        throw new Error(err.detail || "Error al crear usuario");
+      }
+      // refresca lista y limpia formulario
+      fetchUsers();
+      setCreateData({ display_name: "", email: "", password: "", role: "usuario" });
+    } catch (err) {
+      console.error(err);
+      alert(err.message);
+    }
+  };
+
   return (
-    <AdminLayout>
-      <div className="p-6 space-y-6">
-        {/* Modal cambio de contraseña */}
-        <Dialog open={passwordModalOpen} onOpenChange={setPasswordModalOpen}>
+    <div className="container mx-auto py-6 space-y-6 bg-white text-black">
+      {/* Header */}
+      <div className="flex flex-col md:flex-row md:items-center justify-between gap-4">
+        <div className="space-y-1">
+          <h1 className="text-3xl font-bold tracking-tight flex items-center gap-2">
+            <User className="h-8 w-8" />
+            Gestión de Usuarios
+          </h1>
+          <p className="text-sm text-[#6b7280]">
+            Administra los usuarios y permisos del sistema
+          </p>
+        </div>
+        <Dialog>
+          <DialogTrigger asChild>
+            <Button className="flex items-center gap-2 bg-red-500 text-white">
+              <Plus className="h-4 w-4" />
+              Nuevo Usuario
+            </Button>
+          </DialogTrigger>
           <DialogContent>
             <DialogHeader>
-              <DialogTitle>
-                Cambiar contraseña para {selectedUser?.email}
-              </DialogTitle>
+              <DialogTitle>Crear nuevo usuario</DialogTitle>
             </DialogHeader>
-            <div className="space-y-4 mt-2">
-              <label className="text-sm">Nueva contraseña</label>
-              <Input
-                type="password"
-                value={newPassword}
-                onChange={(e) => setNewPassword(e.target.value)}
-              />
+            <div className="space-y-4 mt-4">
+              <div className="space-y-1">
+                <label className="text-sm font-medium">Nombre</label>
+                <Input
+                  value={createData.display_name}
+                  onChange={(e) =>
+                    setCreateData({ ...createData, display_name: e.target.value })
+                  }
+                />
+              </div>
+              <div className="space-y-1">
+                <label className="text-sm font-medium">Correo</label>
+                <Input
+                  type="email"
+                  value={createData.email}
+                  onChange={(e) =>
+                    setCreateData({ ...createData, email: e.target.value })
+                  }
+                />
+              </div>
+              <div className="space-y-1">
+                <label className="text-sm font-medium">Contraseña</label>
+                <Input
+                  type="password"
+                  value={createData.password}
+                  onChange={(e) =>
+                    setCreateData({ ...createData, password: e.target.value })
+                  }
+                />
+              </div>
+              <div className="space-y-1">
+                <label className="text-sm font-medium">Rol</label>
+                <select
+                  value={createData.role}
+                  onChange={(e) =>
+                    setCreateData({ ...createData, role: e.target.value })
+                  }
+                  className="w-full border rounded px-3 py-2 text-sm"
+                >
+                  <option value="admin">Administrador</option>
+                  <option value="usuario">Usuario</option>
+                  <option value="lector">Lector</option>
+                </select>
+              </div>
               <div className="flex justify-end gap-2 pt-2">
-                <Button variant="outline" onClick={() => setPasswordModalOpen(false)}>
-                  Cancelar
-                </Button>
-                <Button onClick={handlePasswordSubmit}>Actualizar</Button>
+                <Button variant="outline">Cancelar</Button>
+                <Button onClick={handleCreate}>Crear</Button>
               </div>
             </div>
           </DialogContent>
         </Dialog>
-
-        {/* Resto del componente */}
-        <div className="flex justify-between items-center">
-          <h1 className="text-2xl font-bold flex gap-2 items-center">
-            <User className="h-6 w-6" /> Gestión de Usuarios
-          </h1>
-          <Dialog open={modalOpen} onOpenChange={setModalOpen}>
-            <DialogTrigger asChild>
-              <Button
-                onClick={() => {
-                  setIsEditing(false);
-                  setSelectedUser(null);
-                  setFormData({
-                    display_name: "",
-                    email: "",
-                    password: "",
-                    role: "secretaria",
-                    status: "active",
-                  });
-                }}
-              >
-                <Plus className="h-4 w-4 mr-2" />
-                Nuevo Usuario
-              </Button>
-            </DialogTrigger>
-            <DialogContent>
-              <DialogHeader>
-                <DialogTitle>{isEditing ? "Editar usuario" : "Nuevo usuario"}</DialogTitle>
-              </DialogHeader>
-              <div className="space-y-4 mt-4">
-                <div>
-                  <label className="text-sm">Nombre completo</label>
-                  <Input
-                    value={formData.display_name}
-                    onChange={(e) =>
-                      setFormData({ ...formData, display_name: e.target.value })
-                    }
-                  />
-                </div>
-                <div>
-                  <label className="text-sm">Correo electrónico</label>
-                  <Input
-                    value={formData.email}
-                    onChange={(e) =>
-                      setFormData({ ...formData, email: e.target.value })
-                    }
-                    disabled={isEditing}
-                  />
-                </div>
-                {!isEditing && (
-                  <div>
-                    <label className="text-sm">Contraseña</label>
-                    <Input
-                      type="password"
-                      value={formData.password}
-                      onChange={(e) =>
-                        setFormData({ ...formData, password: e.target.value })
-                      }
-                    />
-                  </div>
-                )}
-                <div>
-                  <label className="text-sm">Rol</label>
-                  <select
-                    className="w-full border rounded px-3 py-2 text-sm"
-                    value={formData.role}
-                    onChange={(e) =>
-                      setFormData({ ...formData, role: e.target.value })
-                    }
-                  >
-                    <option value="admin">Administrador</option>
-                    <option value="secretaria">Secretaria</option>
-                    <option value="supervisor">Supervisor</option>
-                  </select>
-                </div>
-                <div>
-                  <label className="text-sm">Estado</label>
-                  <select
-                    className="w-full border rounded px-3 py-2 text-sm"
-                    value={formData.status}
-                    onChange={(e) =>
-                      setFormData({ ...formData, status: e.target.value })
-                    }
-                  >
-                    <option value="active">Activo</option>
-                    <option value="inactive">Inactivo</option>
-                  </select>
-                </div>
-                <div className="flex justify-end gap-2 pt-2">
-                  <Button variant="outline" onClick={() => setModalOpen(false)}>
-                    Cancelar
-                  </Button>
-                  <Button onClick={handleCreateOrUpdate}>
-                    {isEditing ? "Actualizar" : "Crear"}
-                  </Button>
-                </div>
-              </div>
-            </DialogContent>
-          </Dialog>
-        </div>
-
-        {/* Estadísticas */}
-        <div className="grid md:grid-cols-3 gap-4">
-          <Card><CardContent className="p-6"><p className="text-2xl font-bold">{stats.total}</p><p className="text-sm text-muted-foreground">Usuarios totales</p></CardContent></Card>
-          <Card><CardContent className="p-6"><p className="text-2xl font-bold">{stats.active}</p><p className="text-sm text-muted-foreground">Usuarios activos</p></CardContent></Card>
-          <Card><CardContent className="p-6"><p className="text-2xl font-bold">{stats.admins}</p><p className="text-sm text-muted-foreground">Administradores</p></CardContent></Card>
-        </div>
-
-        {/* Filtro */}
+      </div>
+
+      {/* Stats */}
+      <div className="grid grid-cols-1 md:grid-cols-3 gap-4">
         <Card>
           <CardContent className="p-6">
-            <div className="relative">
-              <Search className="absolute left-3 top-3 h-4 w-4 text-muted" />
-              <Input
-                placeholder="Buscar por email..."
-                className="pl-10"
-                value={search}
-                onChange={(e) => setSearch(e.target.value)}
-              />
+            <div className="flex items-center gap-2">
+              <User className="h-5 w-5 text-[#6b7280]" />
+              <div>
+                <p className="text-2xl font-bold">{stats.total}</p>
+                <p className="text-sm text-[#6b7280]">Usuarios totales</p>
+              </div>
             </div>
           </CardContent>
         </Card>
-
-        {/* Tabla */}
         <Card>
-          <CardHeader>
-            <CardTitle className="flex items-center gap-2">
-              <User className="h-5 w-5" />
-              Lista de Usuarios
-            </CardTitle>
-            <CardDescription>{filtered.length} usuarios encontrados</CardDescription>
-          </CardHeader>
-          <CardContent>
-            <Table>
-              <TableHeader>
-                <TableRow>
-                  <TableHead>Nombre</TableHead>
-                  <TableHead>Email</TableHead>
-                  <TableHead>Rol</TableHead>
-                  <TableHead>Estado</TableHead>
-                  <TableHead>Acciones</TableHead>
-                </TableRow>
-              </TableHeader>
-              <TableBody>
-                {filtered.map((u) => (
-                  <TableRow key={u.id}>
-                    <TableCell>{u.display_name}</TableCell>
-                    <TableCell>{u.email}</TableCell>
-                    <TableCell><Badge>{u.role}</Badge></TableCell>
-                    <TableCell>
-                      <Badge
-                        style={{
-                          backgroundColor: u.status === "active" ? "#22c55e" : "#ef4444",
-                          color: "white",
-                        }}
-                      >
-                        {u.status === "active" ? "Activo" : "Inactivo"}
-                      </Badge>
-                    </TableCell>
-                    <TableCell>
-                      <div className="flex gap-2">
-                        <Button size="sm" variant="outline" onClick={() => handleEdit(u)}>
-                          <Pencil className="h-4 w-4" />
-                        </Button>
-                        <Button
-                          size="sm"
-                          variant="outline"
-                          className="border-red-500 text-red-500"
-                          onClick={() => handleDelete(u.id)}
-                        >
-                          <Trash2 className="h-4 w-4" />
-                        </Button>
-                        <Button
-                          size="sm"
-                          variant="outline"
-                          onClick={() => openPasswordModal(u)}
-                        >
-                          <Lock className="h-4 w-4" />
-                        </Button>
-                      </div>
-                    </TableCell>
-                  </TableRow>
-                ))}
-              </TableBody>
-            </Table>
+          <CardContent className="p-6">
+            <div className="flex items-center gap-2">
+              <CheckCircle className="h-5 w-5 text-[#6b7280]" />
+              <div>
+                <p className="text-2xl font-bold">{stats.active}</p>
+                <p className="text-sm text-[#6b7280]">Usuarios activos</p>
+              </div>
+            </div>
           </CardContent>
         </Card>
->>>>>>> 9aa9130f
+        <Card>
+          <CardContent className="p-6">
+            <div className="flex items-center gap-2">
+              <Shield className="h-5 w-5 text-[#6b7280]" />
+              <div>
+                <p className="text-2xl font-bold">{stats.admins}</p>
+                <p className="text-sm text-[#6b7280]">Administradores</p>
+              </div>
+            </div>
+          </CardContent>
+        </Card>
       </div>
-    </AdminLayout>
+
+      {/* Filtro */}
+      <Card>
+        <CardContent className="p-6">
+          <div className="relative">
+            <Search className="absolute left-3 top-3 h-4 w-4 text-[#6b7280]" />
+            <Input
+              placeholder="Buscar usuarios por nombre o email..."
+              className="pl-10"
+              value={search}
+              onChange={(e) => setSearch(e.target.value)}
+            />
+          </div>
+        </CardContent>
+      </Card>
+
+      {/* Tabla de usuarios */}
+      <Card>
+        <CardHeader>
+          <CardTitle className="flex items-center gap-2">
+            <User className="h-5 w-5" />
+            Lista de Usuarios
+          </CardTitle>
+          <CardDescription className="text-[#6b7280]">
+            {filtered.length} usuarios encontrados
+          </CardDescription>
+        </CardHeader>
+        <CardContent>
+          <Table>
+            <TableHeader>
+              <TableRow>
+                <TableHead className="font-semibold text-black">Usuario</TableHead>
+                <TableHead className="font-semibold text-black">Email</TableHead>
+                <TableHead className="font-semibold text-black">Rol</TableHead>
+                <TableHead className="font-semibold text-black">Estado</TableHead>
+              </TableRow>
+            </TableHeader>
+            <TableBody>
+              {filtered.map((user) => (
+                <TableRow key={user.uid}>
+                  <TableCell>
+                    <div className="flex items-center gap-3">
+                      <div className="bg-gray-200 border-2 border-dashed rounded-xl w-10 h-10" />
+                      <div>
+                        <div className="font-medium">{user.display_name}</div>
+                        <div className="text-sm text-[#6b7280]">ID: {user.uid}</div>
+                      </div>
+                    </div>
+                  </TableCell>
+                  <TableCell>{user.email}</TableCell>
+                  <TableCell>
+                    <Badge
+                      variant="secondary"
+                      style={{
+                        backgroundColor:
+                          user.role === "admin" ? "#fee2e2" : "#e5e7eb",
+                        color: "#111827"
+                      }}
+                    >
+                      {user.role}
+                    </Badge>
+                  </TableCell>
+                  <TableCell>
+                    {!user.disabled ? (
+                      <Badge
+                        variant="secondary"
+                        style={{ backgroundColor: "#22c55e", color: "white" }}
+                      >
+                        <CheckCircle className="h-3 w-3 mr-1" /> Activo
+                      </Badge>
+                    ) : (
+                      <Badge
+                        variant="secondary"
+                        style={{ backgroundColor: "#ef4444", color: "white" }}
+                      >
+                        <XCircle className="h-3 w-3 mr-1" /> Inactivo
+                      </Badge>
+                    )}
+                  </TableCell>
+                </TableRow>
+              ))}
+            </TableBody>
+          </Table>
+        </CardContent>
+      </Card>
+    </div>
   );
 }